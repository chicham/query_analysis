"""Demo gradio app for some text/query augmentation."""
from __future__ import annotations

import functools
from typing import Any
from typing import Callable
from typing import Mapping
from typing import Sequence

import attr
import environ
import fasttext  # not working with python3.9
import gradio as gr
from transformers.pipelines import pipeline
from transformers.pipelines.base import Pipeline
from transformers.pipelines.token_classification import AggregationStrategy


def compose(*functions) -> Callable:
    """
    Compose functions.

        Args:
            functions: functions to compose.
        Returns:
            Composed functions.
    """

    def apply(f, g):
        return lambda x: f(g(x))

    return functools.reduce(apply, functions[::-1], lambda x: x)


def mapped(fn) -> Callable:
    """
    Decorator to apply map/filter to a function
    """

    def inner(func):
        partial_fn = functools.partial(fn, func)

        @functools.wraps(func)
        def wrapper(*args, **kwargs):
            return partial_fn(*args, **kwargs)

        return wrapper

    return inner


@attr.frozen
class Prediction:
    """Dataclass to store prediction results."""

    label: str
    score: float


@attr.frozen
class Models:
    identification: Predictor
    translation: Predictor
    classification: Predictor
    ner: Predictor
    recipe: Predictor


@attr.frozen
class Predictor:
    load_fn: Callable
    predict_fn: Callable = attr.field(default=lambda model, query: model(query))
    model: Any = attr.field(init=False)

    def __attrs_post_init__(self):
        object.__setattr__(self, "model", self.load_fn())

    def __call__(self, *args: Any, **kwds: Any) -> Any:
        return self.predict_fn(self.model, *args, **kwds)


@environ.config(prefix="QUERY_INTERPRETATION")
class AppConfig:
    @environ.config
    class Identification:
        """Identification model configuration."""

        model = environ.var(default="./models/lid.176.ftz")
        max_results = environ.var(default=3, converter=int)

    @environ.config
    class Translation:
        """Translation models configuration."""

        model = environ.var(default="t5-small")
        sources = environ.var(default="de,fr")
        target = environ.var(default="en")

    @environ.config
    class Classification:
        """Classification model configuration."""

        model = environ.var(default="typeform/distilbert-base-uncased-mnli")
        max_results = environ.var(default=5, converter=int)

    @environ.config
    class NER:
        general = environ.var(
            default="asahi417/tner-xlm-roberta-large-uncased-wnut2017",
        )

        recipe = environ.var(default="adamlin/recipe-tag-model")

    identification: Identification = environ.group(Identification)
    translation: Translation = environ.group(Translation)
    classification: Classification = environ.group(Classification)
    ner: NER = environ.group(NER)


def predict(
    models: Models,
    query: str,
    categories: Sequence[str],
    supported_languages: tuple[str, ...] = ("fr", "de"),
) -> tuple[
    Mapping[str, float],
    Mapping[str, float],
    str,
    Sequence[tuple[str, str | None]],
    Sequence[tuple[str, str | None]],
]:
    """Predict from a textual query:
    - the language
    - classify as a recipe or not
    - extract the recipe
    """

    def predict_lang(query) -> Mapping[str, float]:
        def predict_fn(query) -> Sequence[Prediction]:
            return tuple(
                Prediction(label=label, score=score)
                for label, score in zip(*models.identification(query, k=176))
            )

        @mapped(map)
        def format_label(prediction: Prediction) -> Prediction:
            return attr.evolve(
                prediction,
                label=prediction.label.replace("__label__", ""),
            )

        def filter_labels(prediction: Prediction) -> bool:
            return prediction.label in supported_languages + ("en",)

        def format_output(predictions: Sequence[Prediction]) -> dict:
            return {pred.label: pred.score for pred in predictions}

        apply_fn = compose(
            predict_fn,
            format_label,
            functools.partial(filter, filter_labels),
            format_output,
        )
        return apply_fn(query)

    def translate_query(query: str, languages: Mapping[str, float]) -> str:
        def predicted_language() -> str:
            return max(languages.items(), key=lambda lang: lang[1])[0]

        def translate(query):
            lang = predicted_language()
            if lang in supported_languages:
                output = models.translation(query, lang)[0]["translation_text"]
            else:
                output = query

            return output

        return translate(query)

    def classify_query(query, categories) -> Mapping[str, float]:
        predictions = models.classification(query, categories)
        return dict(zip(predictions["labels"], predictions["scores"]))

    def extract_entities(
        predict_fn: Callable,
        query: str,
    ) -> Sequence[tuple[str, str | None]]:

        predictions = predict_fn(query)

<<<<<<< HEAD
        query_processed = Whitespace().pre_tokenize_str(query)
        res = tuple(
            chain.from_iterable(
                ((word, mapping[word]), (" ", None)) for word, _ in query_processed
            ),
        )
        print(res)
        return res
=======
        if len(predictions) == 0:
            return [(query, None)]
        else:
            return [
                (pred["word"], pred.get("entity_group", pred.get("entity", None)))
                for pred in predictions
            ]
>>>>>>> 5bdc1d7b

    languages = predict_lang(query)
    translation = translate_query(query, languages)
    classifications = classify_query(translation, categories)
    general_entities = extract_entities(models.ner, query)
    recipe_entities = extract_entities(models.recipe, translation)
    return languages, classifications, translation, general_entities, recipe_entities


def main():
    cfg: AppConfig = AppConfig.from_environ()

    def load_translation_models(
        sources: Sequence[str],
        target: str,
        models: Sequence[str],
    ) -> Pipeline:
        result = {
            src: pipeline(f"translation_{src}_to_{target}", models)
            for src, models in zip(sources, models)
        }
        return result

    def extract_commas_separated_values(value: str) -> Sequence[str]:
        return tuple(filter(None, value.split(",")))

    models = Models(
        identification=Predictor(
            load_fn=lambda: fasttext.load_model(cfg.identification.model),
            predict_fn=lambda model, query, k: model.predict(query, k=k),
        ),
        translation=Predictor(
            load_fn=functools.partial(
                load_translation_models,
                sources=extract_commas_separated_values(cfg.translation.sources),
                target=cfg.translation.target,
                models=["Helsinki-NLP/opus-mt-de-en", "Helsinki-NLP/opus-mt-fr-en"],
            ),
            predict_fn=lambda models, query, src: models[src](query),
        ),
        classification=Predictor(
            load_fn=lambda: pipeline(
                "zero-shot-classification",
                model=cfg.classification.model,
            ),
            predict_fn=lambda model, query, categories: model(query, categories),
        ),
        ner=Predictor(
            load_fn=lambda: pipeline(
                "ner",
                model=cfg.ner.general,
                aggregation_strategy=AggregationStrategy.MAX,
            ),
        ),
        recipe=Predictor(
            load_fn=lambda: pipeline("ner", model=cfg.ner.recipe),
        ),
    )

    iface = gr.Interface(
        fn=lambda query, categories: predict(
            models,
            query.strip(),
            extract_commas_separated_values(categories),
        ),
        examples=[["gateau au chocolat paris"], ["Newyork LA flight"]],
        inputs=[
            gr.inputs.Textbox(label="Query"),
            gr.inputs.Textbox(
                label="categories (commas separated and in english)",
                default="cooking and recipe,traveling,location,information,buy or sell",
            ),
        ],
        outputs=[
            gr.outputs.Label(
                num_top_classes=cfg.identification.max_results,
                type="auto",
                label="Language identification",
            ),
            gr.outputs.Label(
                num_top_classes=cfg.classification.max_results,
                type="auto",
                label="Predicted categories",
            ),
            gr.outputs.Textbox(
                label="English query",
                type="auto",
            ),
            gr.outputs.HighlightedText(label="NER generic"),
            gr.outputs.HighlightedText(label="NER Recipes"),
        ],
        interpretation="default",
    )

    iface.launch(debug=True)


if __name__ == "__main__":
    main()<|MERGE_RESOLUTION|>--- conflicted
+++ resolved
@@ -189,16 +189,6 @@
 
         predictions = predict_fn(query)
 
-<<<<<<< HEAD
-        query_processed = Whitespace().pre_tokenize_str(query)
-        res = tuple(
-            chain.from_iterable(
-                ((word, mapping[word]), (" ", None)) for word, _ in query_processed
-            ),
-        )
-        print(res)
-        return res
-=======
         if len(predictions) == 0:
             return [(query, None)]
         else:
@@ -206,7 +196,6 @@
                 (pred["word"], pred.get("entity_group", pred.get("entity", None)))
                 for pred in predictions
             ]
->>>>>>> 5bdc1d7b
 
     languages = predict_lang(query)
     translation = translate_query(query, languages)
@@ -258,7 +247,7 @@
             load_fn=lambda: pipeline(
                 "ner",
                 model=cfg.ner.general,
-                aggregation_strategy=AggregationStrategy.MAX,
+                aggregation_strategy=AggregationStrategy.SIMPLE,
             ),
         ),
         recipe=Predictor(
